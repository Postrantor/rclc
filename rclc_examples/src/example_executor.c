--- conflicted
+++ resolved
@@ -14,13 +14,8 @@
 // limitations under the License.
 #include <stdio.h>
 #include <std_msgs/msg/string.h>
-<<<<<<< HEAD
-#include "rclc/executor.h"
-#include <rosidl_generator_c/string_functions.h>
-=======
 #include <rosidl_generator_c/string_functions.h>
 #include <rclc/executor.h>
->>>>>>> c5280c54
 // these data structures for the publisher and subscriber are global, so that
 // they can be configured in main() and can be used in the corresponding callback.
 rcl_publisher_t my_pub;
@@ -133,10 +128,6 @@
   char pub_string[PUB_MSG_SIZE];
   snprintf(pub_string, 13, "%s", "Hello World!");
   rosidl_generator_c__String__assignn(&pub_msg.data, pub_string, PUB_MSG_SIZE);
-<<<<<<< HEAD
-=======
-
->>>>>>> c5280c54
   // create subscription
   rcl_subscription_t my_sub = rcl_get_zero_initialized_subscription();
   rcl_subscription_options_t my_subscription_options = rcl_subscription_get_default_options();
