--- conflicted
+++ resolved
@@ -15,14 +15,8 @@
 #include <stdio.h>
 #include <std_msgs/msg/string.h>
 #include <rclc/rclc.h>
-<<<<<<< HEAD
-#include "rclc/executor.h"
-#include <rosidl_generator_c/string_functions.h>
-
-=======
 #include <rosidl_generator_c/string_functions.h>
 #include <rclc/executor.h>
->>>>>>> c5280c54
 // these data structures for the publisher and subscriber are global, so that
 // they can be configured in main() and can be used in the corresponding callback.
 rcl_publisher_t my_pub;
