--- conflicted
+++ resolved
@@ -3,27 +3,15 @@
 
 project(rclc)
 
-<<<<<<< HEAD
 #################################################
 # compiler settings
 #################################################
-=======
-find_package(ament_cmake_ros REQUIRED)
-find_package(rcl REQUIRED)
-find_package(rmw REQUIRED)
-find_package(rmw_implementation REQUIRED)
-find_package(rosidl_generator_c REQUIRED)
-find_package(rosidl_typesupport_c REQUIRED)
-
-ament_export_include_directories(include)
->>>>>>> a451914d
 
 # Default to C11
 if(NOT CMAKE_C_STANDARD)
   set(CMAKE_C_STANDARD 11)
 endif()
 
-<<<<<<< HEAD
 # Default to C++14
 if(NOT CMAKE_CXX_STANDARD)
   set(CMAKE_CXX_STANDARD 14)
@@ -60,15 +48,6 @@
 # create library
 #################################################
 add_library(${PROJECT_NAME} src/init.c src/publisher.c src/subscription.c src/timer.c src/node.c src/executor_handle.c src/executor.c)
-=======
-set(${PROJECT_NAME}_SRCS
-  src/functions.c
-)
-
-add_library(${PROJECT_NAME}
-${${PROJECT_NAME}_SRCS}
-)
->>>>>>> a451914d
 
 target_include_directories(${PROJECT_NAME}
     PUBLIC
@@ -77,7 +56,6 @@
     )
 
 ament_target_dependencies(${PROJECT_NAME}
-<<<<<<< HEAD
   rcl
   rcutils
   rosidl_generator_c
@@ -129,30 +107,6 @@
     geometry_msgs
   )
 endif()
-=======
-  "rcl"
-  "rosidl_typesupport_c"
-  "rosidl_generator_c"
-)
-
-target_compile_definitions(${PROJECT_NAME}
-  PRIVATE "RCLC_BUILDING_DLL")
-
-ament_export_include_directories(${PROJECT_SOURCE_DIR}/include)
-ament_export_libraries(${PROJECT_NAME})
-ament_export_dependencies(
-  rcl
-  rosidl_typesupport_c
-  rosidl_generator_c
-)
-
-# if(BUILD_TESTING)
-#   find_package(ament_lint_auto REQUIRED)
-#   ament_lint_auto_find_test_dependencies()
-
-#   add_subdirectory(test)
-# endif()
->>>>>>> a451914d
 
 #################################################
 # export dependencies
@@ -167,16 +121,6 @@
 ament_package()
 
 install(
-<<<<<<< HEAD
   DIRECTORY include/
   DESTINATION include
-)
-=======
-  TARGETS ${PROJECT_NAME}
-  ARCHIVE DESTINATION lib
-  LIBRARY DESTINATION lib
-  RUNTIME DESTINATION bin
-)
-
-install(DIRECTORY include/ DESTINATION include)
->>>>>>> a451914d
+)