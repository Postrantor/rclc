# The rclc package

## Table of Contents

[Overview](#overview)

[RCLC-Executor](#rclc-executor)
  * [Requirement Analysis](#requirement-analysis)
    * [Real-time embedded application use-case](#real-time-embedded-application-use-case)
    * [Software design patterns in mobile robotics](#software-design-patterns-in-mobile-robotics)
      * [Sense-plan-act pipeline](#sense-plan-act-pipeline)
      * [Synchronization of multiple rates](#synchronization-of-multiple-rates)
      * [High priority path](#high-priority-path)
  * [Features](#features)
    * [Sequential execution](#sequential-execution)
    * [Trigger condition](#trigger-condition)
    * [LET-Semantics](#let-semantics)
  * [Executor API](#executor-api)
    * [Configuration](#configuration-phase)
    * [Running](#running-phase)
    * [Clean-Up](#clean-up)
  * [Examples RCLC-Executor](#examples-rclc-executor)
    * [Example Embedded use-case](#example-embedded-use-case)
    * [Example Sense-plan-act pipeline](#example-sense-plan-act-pipeline)
    * [Example sensor fusion](#example-sensor-fusion)
    * [Example high priority path](#example-high-priority-path)

[RCL Convenience Functions](#rcl-convenience-functions)

[RCLC-Example Package](#rclc-example-package)

[Limitations](#limitations)

[References](#references)

## Overview
The rclc-package is a [ROS 2](http://www.ros2.org/) package, which provides convenience functions to create ROS Client Library(RCL) data types and an RCLC-Executor in the C programming language. The convenience functions are a thin API layer on top of RCL-layer to create publishers, subscribers, timers and nodes with a one-liner like in rclcpp. The RCLC-Executor provides an API register subscriptions and timers as well as reqesting data from DDS and executing the corresponding callbacks, like the rclcpp Executor for C++. As described in [CB2019](#CB2019), it is difficult to reason about end-to-end latencies because of the complex semantics of the rclcpp Executor. Therefore, the RCLC Executor comes with a number of features, which provides mechanisms for deterministic and real-time execution.

## RCLC-Executor
Here we introduce an RCLC-Executor, which is a ROS2-Executor based on RCL-layer for applications written in the C language. Often embedded applications require real-time to guarantee end-to-end latencies and need deterministic runtime behavior to correctly re-play test data. However, this is difficult with the default ROS2 Executor because of its complex semantics, as discussed in the previous section.

First, we will analyse the requirements for such applications and, secondly, derive simple features for an Executor to enable deterministic and real-time behavior. Then we will present the API of the RCLC-Executor and provide example usages of the RCLC-Executor to address these requirements.

### Requirement Analysis
First we discuss a use-case in the embedded domain, in which the time-triggered paradigm is often used to guarantee deterministic and real-time behavior. Then we analyse software design patterns in mobile robotics which enable deterministic behavior.

#### Real-time embedded application use-case
In embedded systems, real-time behavior is approached by using the time-triggered paradigm, which means that the processes are periodically activated. Processes can be assigned priorities to allow pre-emptions. Figure 1 shows an example, in which three processes with fixed periods are shown. The middle and lower process are pre-empted multiple times depicted with empty dashed boxes.

<img src="doc/scheduling_01.png" alt="Schedule with fixed periods" width="350"/>

Figure 1: Fixed periodic preemptive scheduling

To each process one or multiple tasks can be assigned, as shown in Figure 2. These tasks are executed sequentially, which is often called co-operativ scheduling.

<img src="doc/scheduling_02.png" alt="Schedule with fixed periods" width="250"/>

Figure 2: Processes with sequentially executed tasks.

While there are different ways to assign priorities to a given number of processes,
the rate-monotonic scheduling assignment, in which processes with a shorter period have a higher priority, has been shown optimal if the processor utilization is less than 69% [LL1973](#LL1973).

 In the last decades many different scheduling approaches have been presented, however fixed-periodic pre-emptive scheduling is still widely used in embedded real-time systems [KZH2015](#KZH2015]). This becomes also obvious, when looking at the features of current operating systems. Like Linux, real-time operating systems, such as NuttX, Zephyr, FreeRTOS, QNX etc., support fixed-periodic preemptive scheduling and the assignment of priorities, which makes the time-triggered paradigm the dominant design principle in this domain.

However, data consistency is often an issue when preemptive scheduling is used and if data is being shared across multiple processes via global variables. Due to scheduling effects and varying execution times of processes, writing and reading these variables could occur sometimes sooner or later. This results in an latency jitter of update times (the timepoint at which a variable change becomes visible to other processes). Race conditions can occur when multiple processes access a variable at the same time. So solve this problem, the concept of logical-execution time (LET) was introduced in [HHK2001](#HHK2001), in which communication of data occurs only at pre-defined periodic time instances: Reading data only at the beginning of the period and writing data only at the end of the period. The cost of an additional latency delay is traded for data consistency and reduced jitter. This concept has also recently been applied to automotive applications  [NSP2018](#NSP2018).

<img src="doc/scheduling_LET.png" alt="Schedule with fixed periods" />

Figure 3: Data communication without and with Logical Execution Time paradigm.

An Example of the LET-concept is shown in Figure 2. Assume that two processes are communicating data via one global variable. The timepoint when this data is written is at the end of the processing time. In the default case (left side), the process p<sub>3</sub> and p<sub>4</sub> receive the update. At the right side of the figure, the same scenario is shown with LET-semantics. Here, the data is communicated only at period boundaries. In this case, the lower process communicates at the end of the period, so that always process p<sub>3</sub> and p<sub>5</sub> receive the new data.

The described embedded use case relies on the following concepts:
- periodic execution of processes
- assignment of fixed priorities to processes
- preemptive scheduling of processes
- co-operative scheduling of tasks within a process (sequential execution)
- data synchronization with LET-semantics

While periodic activation is possible in ROS2 by using timers, preemptive scheduling is supported by the operating system and assigning priorities on the granularity of threads/processes that correspond to the ROS nodes; it is not possible to sequentially execute callbacks, which have no data-dependency. Furthermore data is read from the DDS queue just before the callback is executed and data is written sometime during the time the application is executed. While the `spin_period` function of the rclcpp-Executor allows to check for data at a fixed period and executing those callbacks for which data is available, however, with this spin-function does not execute all callbacks irrespective wheter data is available or not. So `spin_period` is not helpful to periodically execute a number of callbacks (aka tasks within a process). So we need a mechanism that triggers the execution of multiple callbacks (aka tasks) based on a timer. Data transmission is achieved via DDS which does not allow to implement a LET-semantics. To summarize, we derive the following requirements:

Derived Requirements:
- trigger the execution of multiple callbacks
- sequential processing of callbacks
- data synchronization with LET semantics

#### Software design patterns in mobile robotics

In this section we describe common software design patterns which are used in mobile robotics to achieve deterministic behavior. For each design pattern we describe the concept and the derived requirements for a deterministic Executor.

##### Sense-plan-act pipeline

Concept:

A common design paradigm in mobile robotics is a control loop, consisting of several phases: A sensing phase to aquire sensor data, a plan phase for localization and path planning and an actuation-phase to steer the mobile robot. Of course, more phases are possible, here these three phases shall serve as an example. Such a processing pipeline is shown in Figure 4.

<img src="doc/sensePlanActScheme.png" alt="Sense Plan Act Pipeline" width="700"/>

Figure 4: Multiple sensors driving a Sense-Plan-Act pipeline.

Typically multiple sensors are used to perceive the environment. For example an IMU and a laser scanner. The quality of localization algorithms highly depend on how old such sensor data is when it is processed. Ideally the latest data of all sensors should be processed. One way to achive this is to execute first all sensor drivers in the sense-phase and then process all algorithms in the plan-phase.

Currently, such a processing order cannot be defined with the default ROS2-Executor. One could in principle design a data-driven pipeline, however if e.g. the Laser scan is needed by some other callback in the sense-phase as well as in the plan-phase, the processing order of these subscribers is arbitrary.

For this sense-plan-act pattern, we could define one executor for each phase. The plan-phase would be triggered only when all callbacks in the sense-phase have finished.

Derived Requirements:
- triggered execution of callbacks

##### Synchronization of multiple rates

Concept:

Often multiple sensors are being used to sense the invironment for mobile robotics. While an IMU sensor provides data samples at a very high rate (e.g 500Hz), laser scans are availabe at a much slower frequency (e.g. 10Hz) determined by the revolution time. Then the challenge is, how to deterministically fuse sensor data with different frequencies. This problem is depicted in Figure 5.

<img src="doc/sensorFusion_01.png" alt="Sychronization of multiple rates" width="300" />

Figure 5: How to deterministically process multi-frequent sensor data.

Due to scheduling effects, the callback for evaluating the laser scan might be called just before or just after an IMU data is received. One way to tackle this is to write additional synchronization code inside the application. Obviously, this is a cumbersome and not-portable solution.

An Alternative would be to evalute the IMU sample and the laser scan by synchronizing their frequency. For example by processing always 50 IMU samples with one laser scan. This approach is shown in Figure 6. A pre-processing callback aggregates the IMU samples and sends an aggregated message with 50 samples at 10Hz rate. Now both messages have the same frequency. With a trigger condition, which fires when both messages are available, the sensor fusion algorithm can expect always synchronized input data.

<img src="doc/sensorFusion_02.png" alt="Sychnronization with a trigger" width="400" />

Figure 6: Synchronization of multiple input data with a trigger.

In ROS2 this is currently not possible to model because of the lack of a trigger concept in the ROS2 Executor. Message filters could be used to synchronize input data based on the timestamp in the header, but this is only available in rclcpp (and not in rcl). Further more, it would be more efficient to have such a trigger concept directly in the Executor.
<!--
TODO
- Bilder erweitern mit drei boxen: request IMU, process laser, fusion
  dann wird klarer was mit den Daten wird
- Aus dem Bild die Beschreibung löschen
-->
Another idea would be to activly request for IMU data only when a laser scan is received. This concept is shown in Figure 7. Upon arrival of a laser scan mesage, first, a message with aggregated IMU samples is requested. Then, the laser scan is processed and later the sensor fusion algorithm. An Executor, which would support sequential execution of callbacks, could realize this idea.

<img src="doc/sensorFusion_03.png" alt="Sychronization with sequence" width="350" />

Figure 7: Synchronization with sequential processing.


Derived Requirements from both concepts:
- triggered execution
- sequential procesing of callbacks

##### High priority path
Motivation:

Often a robot has to fullfill several activities at the same time. For example following a path and avoiding obstacles. While path following is a permanent activity, obstacle avoidance is trigged by the environment and should be immediately reacted upon. Therefore one would like to specify priorities to activities. This is depicted in Figure 8:

<img src="doc/highPriorityPath.png" alt="HighPriorityPath" width="500" />

Figure 8: Managing high priority path with sequential order.

Assuming a simplified control loop with the activities sense-plan-act, the obstacle avoidance, which might temporarily stop the robot, should be processed before the planning phase. In this example we assume that these activites are processed in one thread.

Derived requirements:
- sequential processing of callbacks

### Features

Based on the real-time embedded use-case as well as the software architecture patterns in mobile robotics we propose an Executor with the following main features:
- user-defined sequential execution of callbacks
- trigger condition to activate processing
- data synchronization: LET-semantics or rclcpp Executor semantics

As stated before, this Executor is based on the RCL library and is written in C to nativly support micro-controller applications written in C. These features are now described in more detail.

#### Sequential execution

- At configuration, the user defines the order of handles
- At configuration, the defines, if the handle shall only called when new data is available (ON_NEW_DATA) or if the callback shall always be called (ALWAYS).
- At runtime, all handles are processed in the user-defined order
  - if the configuration of handle is ON_NEW_DATA, then the corresponding callback is only called if new data is available
  - if the configuration of the handle is ALWAYS, then the corresponding callback is always executed

#### Trigger condition

- Given a set of handles, a trigger condition based on the input data of these handles shall decide when the processing is started.

- Avaiable options:
  - ALL operation: fires when input data is available for all handles
  - ANY operation: fires when input data is available for at least one handle
  - ONE: fires when input data for a user-specified handle is available
  - User-defined function: user can implement more sophisticated logic

#### LET-Semantics
- Assumption: time-triggered system, the executor is activated periodically
- When the trigger fires, reads all input data and makes a local copy
- Processes all callbacks in sequential order
- Write output data at the end of the executor's period (Note: this is not implemented yet)

Additionally we have implemented the current rclcpp Executor semantics:
- waiting for new data for all handles (rcl_wait)
- using trigger condition ANY
- if trigger fires, start processing handles in pre-defined sequential order
- request from DDS-queue the new data just before the handle is executed (rcl_take)

### Executor API

The API of the RCLC-Executor can be divided in several phases: Configuration, Running and Clean-Up.

#### Configuration phase

During the configuration phase, the user shall define:
- the total number of callbacks
- trigger contition (optional, default: ANY)
- data communcation semantics (optional, default RCLCPP)
- the processing sequence of the callbacks

The following functions are supported for this configuration:

**rclc_executor_t * rclc_get_zero_initialized_executor()**

Returns a zero initialized executor object.

**rclc_executor_init(rclc_executor_t * executor, rcl_context_t * context, const size_t number_of_handles, const rcl_allocator_t * allocator)**

As the Executor is intended for embedded controllers, dynamic memory management is crucial. Therefore at initialization of the RCLC-Executor, the user defines the total number of handles `number_of_handles`. The necessary dynamic memory will be allocated only in this phase and no more memory in the running phase. This makes this Executor static in the sense, that during runtime no additional callbacks can be added. The `context` is the RCL context, and `allocator` points to a memory allocator.

**rclc_executor_set_timeout(rclc_executor_t * executor, const uint64_t timeout_ns)**

The timeout in nano-seconds `timeout_ns`for waiting for new data from the DDS-queue is specified in `rclc_executor_set_timeout()` (this is the timeout parameter for `rcl_wait()`)

**rclc_executor_set_semantics(rclc_executor_t * executor, rclc_executor_semantics_t semantics)**

The data communication `semantics` can either be `RCLCPP`(default) or `LET`.

To be compatible with ROS2 rclcpp Executor, the existing rclcpp semantics is implemented with the option `RCLCPP`. That is, with the spin-function the DDS-queue is constantly monitored for new data (rcl_wait). If new data becomes available, then it is fetched from DDS (rcl_take) immediately before the callback is executed. All callbacks are processed in the user-defined order, this is the only difference to the rclcpp Executor, in which the order can not be defined by the user.

The `LET` semantics is implemented such that at the beginning of processing all available data is fetched (rcl_take) and buffered and then the callbacks are processed in the pre-defined operating on the buffered copy.

**rclc_executor_set_trigger(rclc_executor_t * executor, rclc_executor_trigger_t trigger_function, void * trigger_object)**

The trigger condition `rclc_executor_set_trigger` defines when the processing of the callbacks shall start. For convenience some trigger conditions have been defined:
- `rclc_executor_trigger_any`(default) : start executing if any callback has new data
- `rclc_executor_trigger_all` : start executing if all callbacks have new data
- `rclc_executor_trigger_one(&data)` : start executing if `data` has been received
- `rclc_executor_trigger_always`: returns always true, that is every time the Executor spins, the processing of the callbacks is invocated. For example with `spin_period` and this trigger condition as well as specifiying all callbacks of subscriptions being called as `ALWAYS`, a fixed period execution of all callbacks can be implemented, irrespective whether new data is available or not.
- user_defined_function: the user can also define its own function with more complex logic

With `rclc_executor_trigger_any` being the default trigger condition, the current semantics of the rclcpp Executor is selected.

With the `rclc_executor_trigger_one` trigger, the handle to trigger is specified with `trigger_object`. In the other cases of the trigger conditions this parameter shall be `NULL`.

**rclc_executor_add_subscription(rclc_executor_t * executor, rcl_subscription_t * subscription, void * msg, rclc_callback_t callback, rclc_executor_handle_invocation_t invocation)**

**rclc_executor_add_timer(  rclc_executor_t * executor, rcl_timer_t * timer)**

The user adds handles to the Executor the functions `rclc_executor_add_subscription()` for subscriptions and `rclc_executor_add_timer()` for timers. The order in which these functions are called, defines later the sequential processing order during runtime.

For adding a subscription, the rcl subscription handle `subscription`, a pointer an allocated message `msg`, the message callback `callback` and an invocation option `invocation` need to be specified. The invocation option specifies, whether the callback shall be executed only if new data is available (`ON_NEW_DATA`) or if the callback shall always be executed (`ALWAYS`). The second option is useful for example when the callback is expected to be called at a fixed rate.

For a timer, only the rcl timer object `timer` is needed.

#### Running phase

**rclc_executor_spin_some(rclc_executor_t * executor, const uint64_t timeout_ns)**

The function `rclc_executor_spin_some` checks for new data from the DDS queue once. It first
copies all data into local data structures and then executes all handles according the specified
order. This implements the LET semantics.

**rclc_executor_spin(rclc_executor_t * executor)**

The function `rclc_executor_spin` calls `rclc_executor_spin_some` indefinitely as long
as the ROS system is alive. This might create a high performance load on your processor.

**rclc_executor_spin_period(rclc_executor_t * executor, const uint64_t period)**

The function `rclc_executor_spin_period` calls `rclc_executor_spin_some` periodically
(as defined with the argument period) as long as the ROS system is alive.

**rclc_executor_spin_one_period(rclc_executor_t * executor, const uint64_t period)**

This is a function used by `rclc_executor_spin_period` to spin one time. The purpose is
to test the accurary of the spin_period function in the unit tests.

####Clean-Up

**rclc_executor_fini()**

The function `rlce_executor_fini` frees the dynamically allocated memory of the executor.

### Examples RCLC Executor

We provide the relevant code snippets how to setup the RCLC-Executor for the embedded use case and for the software design patterns in mobile robotics applications as described above.

#### Example embedded use-case

With seqential execution the co-operative scheduling of tasks within a process can be modeled. The trigger condition is used to periodically activate the process which will then execute all callbacks in a pre-defined order. Data will be communicated using the LET-semantics. Every Executor is executed in its own tread, to which an appropriate priority can be assigned.

In the following example, the Executor is setup with 4 handles. We assume a process has three subscriptions `sub1`, `sub2`, `sub3`. The sequential processing order is given by the order as they are added to the Executor. A timer `timer` defines the period.  The `trigger_one` with the paramter `timer` is used, so that whenever the timer is ready, all callbacks are processed. Finally the data communication semantics LET is defined.
```C
#include "rcl_executor/let_executor.h"

// define subscription callback
void my_sub_cb1(const void * msgin)
{
  // ...
}
// define subscription callback
void my_sub_cb2(const void * msgin)
{
  // ...
}
// define subscription callback
void my_sub_cb3(const void * msgin)
{
  // ...
}

// define timer callback
void my_timer_cb(rcl_timer_t * timer, int64_t last_call_time)
{
  // ...
}

// necessary ROS 2 objects
rcl_context_t context;   
rcl_node_t node;
rcl_subscription_t sub1, sub2, sub3;
rcl_timer_t timer;
rcle_let_executor_t exe;

// define ROS context
context = rcl_get_zero_initialized_context();
// initialize ROS node
rcl_node_init(&node, &context,...);
// create subscriptions
rcl_subscription_init(&sub1, &node, ...);
rcl_subscription_init(&sub2, &node, ...);
rcl_subscription_init(&sub3, &node, ...);
// create a timer
rcl_timer_init(&timer, &my_timer_cb, ... );
// initialize executor with four handles
rclc_executor_init(&exe, &context, 4, ...);
// define static execution order of handles
rclc_executor_add_subscription(&exe, &sub1, &my_sub_cb1, ALWAYS);
rclc_executor_add_subscription(&exe, &sub2, &my_sub_cb2, ALWAYS);
rclc_executor_add_subscription(&exe, &sub3, &my_sub_cb3, ALWAYS);
rclc_executor_add_timer(&exe, &timer);
// trigger when handle 'timer' is ready
rclc_executor_set_trigger(&exe, rclc_executor_trigger_one, &timer);
// select LET-semantics
rclc_executor_data_comm_semantics(&exe, LET);
// spin forever
rclc_executor_spin(&exe);
```

#### Example sense-plan-act pipeline

In this example we want to realise a sense-plan-act pipeline in a single thread. The trigger condition is demonstrated by activating
the sense-phase when both data for the Laser and IMU are available. Three executors are necessary `exe_sense`, `exe_plan` and `exe_act`. The two sensor acquisition callbacks `sense_Laser` and `sense_IMU` are registered in the Executor `exe_sense`.
The trigger condition ALL is responsible to activate the sense-phase only when all data for these two callbacks are available. Finally all three Executors are spinning using a `while`-loop and the `spin_some` function.

The definitions of callbacks are omitted.

```C
...
rcl_subscription_t sense_Laser, sense_IMU, plan, act;
rcle_let_executor_t exe_sense, exe_plan, exe_act;
// initialize executors
rclc_executor_init(&exe_sense, &context, 2, ...);
rclc_executor_init(&exe_plan, &context, 1, ...);
rclc_executor_init(&exe_act, &context, 1, ...);
// executor for sense-phase
rclc_executor_add_subscription(&exe_sense, &sense_Laser, &my_sub_cb1, ON_NEW_DATA);
rclc_executor_add_subscription(&exe_sense, &sense_IMU, &my_sub_cb2, ON_NEW_DATA);
rclc_let_executor_set_trigger(&exe_sense, rclc_executor_trigger_all, NULL);
// executor for plan-phase
rclc_executor_add_subscription(&exe_plan, &plan, &my_sub_cb3, ON_NEW_DATA);
// executor for act-phase
rclc_executor_add_subscription(&exe_act, &act, &my_sub_cb4, ON_NEW_DATA);

// spin all executors
while (true) {
  rclc_executor_spin_some(&exe_sense);
  rclc_executor_spin_some(&exe_plan);
  rclc_executor_spin_some(&exe_act);
}
```
#### Example sensor fusion

The sensor fusion synchronizing the multiple rates with a trigger is shown below.

```C
...
rcl_subscription_t aggr_IMU, sense_Laser, sense_IMU;
rcle_let_executor_t exe_aggr, exe_sense;
// initialize executors
rclc_executor_init(&exe_aggr, &context, 1, ...);
rclc_executor_init(&exe_sense, &context, 2, ...);
// executor for aggregate IMU data
rclc_executor_add_subscription(&exe_aggr, &aggr_IMU, &my_sub_cb1, ON_NEW_DATA);
// executor for sense-phase
rclc_executor_add_subscription(&exe_sense, &sense_Laser, &my_sub_cb2, ON_NEW_DATA);
rclc_executor_add_subscription(&exe_sense, &sense_IMU, &my_sub_cb3, ON_NEW_DATA);
rclc_executor_set_trigger(&exe_sense, rclc_executor_trigger_all, NULL);

// spin all executors
while (true) {
  rclc_executor_spin_some(&exe_aggr);
  rclc_executor_spin_some(&exe_sense);
}
```

The setup for the sensor fusion using sequential execution is shown below.
Note that the sequetial order is `sense_IMU`, which will request the aggregated IMU message, and then `sense_Laser`
while the trigger will fire, when a laser message is received.

```C
...
rcl_subscription_t sense_Laser, sense_IMU;
rcle_let_executor_t exe_sense;
// initialize executor
rclc_executor_init(&exe_sense, &context, 2, ...);
// executor for sense-phase
rclc_executor_add_subscription(&exe_sense, &sense_IMU, &my_sub_cb1, ALWAYS);
rclc_executor_add_subscription(&exe_sense, &sense_Laser, &my_sub_cb2, ON_NEW_DATA);
rclc_executor_set_trigger(&exe_sense, rclc_executor_trigger_one, &sense_Laser);
// spin
rclc_executor_spin(&exe_sense);
```
#### Example high priorty path

This example shows the sequential processing order to execute the obstacle avoidance `obst_avoid`
after the callbacks of the sense-phase and before the callback of the planning phase `plan`.
The control loop is started when a laser message is received. Then an aggregated IMU message is requested,
like in the example above. Then all the other callbacks are always executed. This assumes that these callbacks
communicate via a global data structure. Race conditions cannot occur, because the callbacks
run all in one thread.

```C
...
rcl_subscription_t sense_Laser, sense_IMU, plan, act, obst_avoid;
rcle_let_executor_t exe;
// initialize executors
rclc_executor_init(&exe, &context, 5, ...);
// define processing order
rclc_executor_add_subscription(&exe, &sense_IMU, &my_sub_cb1, ALWAYS);
rclc_executor_add_subscription(&exe, &sense_Laser, &my_sub_cb2, ON_NEW_DATA);
rclc_executor_add_subscription(&exe, &obst_avoid, &my_sub_cb3, ALWAYS);
rclc_executor_add_subscription(&exe, &plan, &my_sub_cb4, ALWAYS);
rclc_executor_add_subscription(&exe, &act, &my_sub_cb5, ALWAYS);
rclc_executor_set_trigger(&exe, rclc_executor_trigger_one, &sense_Laser);
// spin
rclc_executor_spin(&exe);
```

## RCL convenience functions

The rclc package also provides a number of convenience functions, which make it easier to
 create the RCL-objects `rcl_node_t`, `rcl_subscription_t`, `rcl_timer_t` and `rcl_publisher_t`.

Convenience functions:
- rclc_support_init()
- rclc_support_fini()
- rclc_node_init_default()
- rclc_publisher_init_default()
- rclc_subscription_init_default()
- rclc_timer_init_default()

The setup of RCL objects is simplified, by defining a new type `rclc_support_t`, which contains
the paramaters used in multiple RCL initialization functions:

```C
typedef struct
{
  rcl_init_options_t init_options;
  rcl_context_t context;
  rcl_allocator_t * allocator;
  rcl_clock_t clock;
} rclc_support_t;
```

In the example provided in [rclc_examples](../rclc_examples), one
node with one publisher, one timer and one subscription is implemented with and without the
<<<<<<< HEAD
convenience functions. The number of code lines of the example to setup the RCL objects
with the convenience functions is reduced by 24% compared to the initialization using the RCL API
(from 97 LoC to 74 LoC).
=======
convenience functions. The number of code lines of the exmaple to setup the RCL objects
with the convenience functions is reduced by 24% compared to the initialization using the RCL API.
>>>>>>> 2b584aff

## RCLC-Example Package

An example, how to use the RCLC-Executor with RCL objects is given in the file `example_executor.c`
in the package: [rclc_examples](../rclc_examples).

An example, how to use the RCLC-Executor with the rclc convenience functions is given in the file
 `example_executor_convenience.c` the package: [rclc_examples](../rclc_examples).

## Limitations:

- support for subscriptions and timers (services, clients, guard conditions are not supported yet)
- LET semantics: writing at the end of period not implemented


## References

* [CB2019]<a name="CB2019"> </a> D. Casini, T. Blaß, I. Lütkebohle, B. Brandenburg: Response-Time Analysis of ROS 2 Processing Chains under Reservation-Based Scheduling, in Euromicro-Conference on Real-Time Systems 2019. [[Paper](http://drops.dagstuhl.de/opus/volltexte/2019/10743/)].[[slides]](https://t-blass.de/talks/ECRTS2019.pdf)

* [EK2018]<a name="EK2018"></a> R. Ernst, S. Kuntz, S. Quinton, M. Simons: The Logical Execution Time Paradigm: New Perspectives for Multicore Systems, February 25-28 2018 (Dagstuhl Seminar 18092). [[Paper]](http://drops.dagstuhl.de/opus/volltexte/2018/9293/pdf/dagrep_v008_i002_p122_18092.pdf)

* [BP2017]<a name="BP2017"></a> A. Biondi, P. Pazzaglia, A. Balsini,  M. D. Natale: Logical Execution Time Implementation and Memory Optimization Issues in AUTOSAR Applications for Multicores, International Worshop on Analysis Tools and Methodologies for Embedded and Real-Time Systems (WATERS2017), Dubrovnik, Croatia.[[Paper]](https://pdfs.semanticscholar.org/4a9e/b9a616c25fd0b4a4f7810924e73eee0e7515.pdf)

* [LL1973]<a name="LL1973"></a> Liu, C. L.; Layland, J.:Scheduling algorithms for multiprogramming in a hard real-time environment, Journal of the ACM, 20 (1): 46–61, 1973.

* [HHK2001]<a name="HHK2001"></a> Henzinger T.A., Horowitz B., Kirsch C.M. (2001) Giotto: A Time-Triggered Language for Embedded Programming. In: Henzinger T.A., Kirsch C.M. (eds) Embedded Software. EMSOFT 2001. Lecture Notes in Computer Science, vol 2211. Springer, Berlin, Heidelberg

* [NSP2018]<a name="NSP2018"></a> A. Naderlinger, S. Resmerita, and W. Pree: LET for Legacy and Model-based Applications,
Proceedings of The Logical Execution Time Paradigm: New Perspectives for Multicore Systems (Dagstuhl Seminar 18092), Wadern, Germany, February 2018.

* [KZH2015]<a name="KZH2015"></a> S. Kramer, D. Ziegenbein, and A. Hamann: Real World Automotive Benchmarks For Free, International Workshop on Analysis Tools and Methodologies for Embedded adn Real-Time Sysems (WATERS), 2015.[[Paper]](https://www.ecrts.org/forum/download/file.php?id=9&sid=efda71c95b6afdd240d72cc1e491bb8b)
* [micro-ROS] [micro-ROS project](https://micro-ros.github.io/)

<!--
## Guide to setup the RCLC-Executor with RCL API

You find the complete source code in the package `rclc_examples`, file example_executor.c.

**Step 1:** <a name="Step1"> </a> Include the `executor.h` from the rclc package and other headers in your C code.
As well as some global data structured used by the publisher and subscriber.

```C
#include <stdio.h>
#include <std_msgs/msg/string.h>
#include "rclc/executor.h"
// these data structures for the publisher and subscriber are global, so that
// they can be configured in main() and can be used in the corresponding callback.
rcl_publisher_t my_pub;
std_msgs__msg__String pub_msg;
std_msgs__msg__String sub_msg;
```

**Step 2:** <a name="Step2"> </a> Define a subscription callback `my_subscriber_callback`.

```C
void my_subscriber_callback(const void * msgin)
{
  const std_msgs__msg__String * msg = (const std_msgs__msg__String *)msgin;
  if (msg == NULL) {
    printf("Callback: msg NULL\n");
  } else {
    printf("Callback: I heard: %s\n", msg->data.data);
  }
}
```

**Step 3:** <a name="Step3"> </a> Define a timer callback `my_timer_callback`.

```C
#define UNUSED(x) (void)x;
void my_timer_callback(rcl_timer_t * timer, int64_t last_call_time)
{
  rcl_ret_t rc;
  UNUSED(last_call_time);
  if (timer != NULL) {
    //printf("Timer: time since last call %d\n", (int) last_call_time);
    rc = rcl_publish(&my_pub, &pub_msg, NULL);
    if (rc == RCL_RET_OK) {
      printf("Published message %s\n", pub_msg.data.data);
    } else {
      printf("timer_callback: Error publishing message %s\n", pub_msg.data.data);
    }
  } else {
    printf("timer_callback Error: timer parameter is NULL\n");
  }
}
```

**Step 4:** <a name="Step4"> </a> Create a rcl_node in main function.

```C
int main(int argc, const char * argv[])
{
  rcl_context_t context = rcl_get_zero_initialized_context();
  rcl_init_options_t init_options = rcl_get_zero_initialized_init_options();
  rcl_allocator_t allocator = rcl_get_default_allocator();
  rcl_ret_t rc;

  // create init_options
  rc = rcl_init_options_init(&init_options, allocator);
  if (rc != RCL_RET_OK) {
    printf("Error rcl_init_options_init.\n");
    return -1;
  }

  // create context
  rc = rcl_init(argc, argv, &init_options, &context);
  if (rc != RCL_RET_OK) {
    printf("Error in rcl_init.\n");
    return -1;
  }

  // create rcl_node
  rcl_node_t my_node = rcl_get_zero_initialized_node();
  rcl_node_options_t node_ops = rcl_node_get_default_options();
  rc = rcl_node_init(&my_node, "node_0", "executor_examples", &context, &node_ops);
  if (rc != RCL_RET_OK) {
    printf("Error in rcl_node_init\n");
    return -1;
  }
```
**Step 5:** <a name="Step5"> </a> Create an rcl_publisher `my_pub` which publishes messages using the rcl_timer `my_timer`.
```C
  // create a publisher to publish topic 'topic_0' with type std_msg::msg::String
  // my_pub is global, so the timer_callback access this publisher.
  const char * topic_name = "topic_0";
  rcl_publisher_options_t pub_options = rcl_publisher_get_default_options();
  rc = rcl_publisher_init(
    &my_pub,
    &my_node,
    ROSIDL_GET_MSG_TYPE_SUPPORT(std_msgs, msg, String),
    topic_name,
    &pub_options);
  if (RCL_RET_OK != rc) {
    printf("Error in rcl_publisher_init %s.\n", topic_name);
    return -1;
  }


  // create a timer, which will call the publisher every 'timer_timeout' ms in the 'my_timer_callback'
  rcl_clock_t clock;
  rc = rcl_clock_init(RCL_STEADY_TIME, &clock, &allocator);
  if (rc != RCL_RET_OK) {
    printf("Error in rcl_clock_init.\n");
    return -1;
  }
  rcl_timer_t my_timer = rcl_get_zero_initialized_timer();
  const unsigned int timer_timeout = 1000;
  rc = rcl_timer_init(
    &my_timer,
    &clock,
    &context,
    RCL_MS_TO_NS(timer_timeout),
    my_timer_callback,
    allocator);
  if (rc != RCL_RET_OK) {
    printf("Error in rcl_timer_init.\n");
    return -1;
  } else {
    printf("Created timer with timeout %d ms.\n", timer_timeout);
  }

  // assign message to publisher
  std_msgs__msg__String__init(&pub_msg);
  const unsigned int PUB_MSG_SIZE = 20;
  char pub_string[PUB_MSG_SIZE];
  snprintf(pub_string, 13, "%s", "Hello World!");
  rosidl_generator_c__String__assignn(&pub_msg, pub_string, PUB_MSG_SIZE);
```
**Step 6:** <a name="Step6"> </a> Create an rcl_subscription `my_sub` with the topic `topic_name`.

```C
  // create subscription
  rcl_subscription_t my_sub = rcl_get_zero_initialized_subscription();
  rcl_subscription_options_t my_subscription_options = rcl_subscription_get_default_options();
  const rosidl_message_type_support_t * my_type_support =
    ROSIDL_GET_MSG_TYPE_SUPPORT(std_msgs, msg, String);

  rc = rcl_subscription_init(
    &my_sub,
    &my_node,
    my_type_support,
    topic_name,
    &my_subscription_options);

  if (rc != RCL_RET_OK) {
    printf("Failed to create subscriber %s.\n", topic_name);
    return -1;
  } else {
    printf("Created subscriber %s:\n", topic_name);
  }

  // one string message for subscriber
  std_msgs__msg__String__init(&sub_msg);
```

**Step 7:** <a name="Step7"> </a> Create an RCLC-Executor and initialize it with the ROS context
(`context`), number of handles (`2`) and use the `allocator` for memory allocation.

The user can configure, when the callback shall be invoked: Options are `ALWAYS` and `ON_NEW_DATA`. If `ALWAYS` is selected, the callback is always called, even if no new data is available. In this case, the callback is given a `NULL`pointer for the argument `msgin` and the callback needs to handle this correctly. If `ON_NEW_DATA` is selected, then the callback is called only if new data from the DDS queue is available. In this case the parameter `msgin` of the callback always points to memory-allocated message.

```C
  rclc_executor_t executor;
  // compute total number of subsribers and timers
  unsigned int num_handles = 1 + 1;
  executor = rclc_executor_get_zero_initialized_executor();
  rclc_executor_init(&executor, &context, num_handles, &allocator);
```
**Step 8:** <a name="Step8"> </a>(Optionally) Define the blocking time when requesting new data from DDS (timeout for rcl_wait()). Here the timeout is `1000ms`.
The default timeout is 100ms.

```C
  // set timeout for rcl_wait()
  unsigned int rcl_wait_timeout = 1000;   // in ms
  rc = rclc_executor_set_timeout(&executor, RCL_MS_TO_NS(rcl_wait_timeout));
  if (rc != RCL_RET_OK) {
    printf("Error in rclc_executor_set_timeout.");
  }
```

**Step 9:** <a name="Step9"> </a> Add the subscription `my_sub` (See [Step 6](#Step6)) to the `executor` with the message variable `my_msg`, in which the new data is stored and the callback function `my_subscriber_callback`(See [Step 2](#Step2)). The callback is invoked if new data is available (`ON_NEW_DATA`).

```C
  // add subscription to executor
  rc = rclc_executor_add_subscription(&executor, &my_sub, &sub_msg, &my_subscriber_callback,
      ON_NEW_DATA);
  if (rc != RCL_RET_OK) {
    printf("Error in rclc_executor_add_subscription. \n");
  }
```

**Step 10:** <a name="Step10"> </a> Add timer `my_timer`, as defined in [Step 5](#Step5) to the `executor`. The period of the timer and the callback to call are already configured in the timer object itself.

```C
  rclc_executor_add_timer(&executor, &my_timer);
  if (rc != RCL_RET_OK) {
    printf("Error in rclc_executor_add_timer.\n");
  }
```

**Step 11:** <a name="Step11"> </a> Run the executor. As an example, we demonstrate also spin ten times with a rcl_wait-timeout of 1s.

```C
  for (unsigned int i = 0; i < 10; i++) {
    // timeout specified in ns (here 1s)
    rclc_executor_spin_some(&executor, 1000 * (1000 * 1000));
  }
```

**Step 12:** <a name="Step12"> </a> Clean up memory for the RCLC-Executor and other other RCL objects

```C
  rc = rclc_executor_fini(&executor);
  rc += rcl_publisher_fini(&my_pub, &my_node);
  rc += rcl_timer_fini(&my_timer);
  rc += rcl_subscription_fini(&my_sub, &my_node);
  rc += rcl_node_fini(&my_node);
  rc += rcl_init_options_fini(&init_options);
  if (rc != RCL_RET_OK) {
    printf("Error while cleaning up!\n");
    return -1;
  }
  return 0;
}  // main
```

**Output** If you run the example executor, you should see the following output:
```C
Created timer with timeout 1000 ms.
Created subscriber topic_0:
Debug: number of DDS handles: 2
Published message Hello World!
Callback: I heard: Hello World!
Published message Hello World!
Callback: I heard: Hello World!
Published message Hello World!
Callback: I heard: Hello World!
Published message Hello World!
Callback: I heard: Hello World!
Published message Hello World!
Callback: I heard: Hello World!
```

## Example RCLC-Executor with convenience functions

An example, how to use the LET Executor with rclc convenience functions is given in the file
`example_executor_convenience.c` in the package:
[rclc_examples](../rclc_examples).
--><|MERGE_RESOLUTION|>--- conflicted
+++ resolved
@@ -476,14 +476,8 @@
 
 In the example provided in [rclc_examples](../rclc_examples), one
 node with one publisher, one timer and one subscription is implemented with and without the
-<<<<<<< HEAD
 convenience functions. The number of code lines of the example to setup the RCL objects
-with the convenience functions is reduced by 24% compared to the initialization using the RCL API
-(from 97 LoC to 74 LoC).
-=======
-convenience functions. The number of code lines of the exmaple to setup the RCL objects
 with the convenience functions is reduced by 24% compared to the initialization using the RCL API.
->>>>>>> 2b584aff
 
 ## RCLC-Example Package
 
